import torch

from direct import Direct
from siren import SirenNet
from transformers import PretrainedConfig
from huggingface_hub import PyTorchModelHubMixin

VAR_NAMES = [
    "cmi",
    "clt",
    "hurs",
    "pet",
    "pr",
    "rsds",
    "sfcWind",
    "tas",
    "tasmax",
    "tasmin",
    "vpd",
]

CHELSA_MEAN = torch.tensor(
    [
        [-264.1493656],
        [3912.44628016],
        [5921.65964573],
        [9385.47468266],
        [697.03653109],
        [15219.37926928],
        [3498.8511804],
        [2819.56006368],
        [2864.08583811],
        [2773.46759638],
        [8039.37322797],
    ]
).T

CHELSA_STD = torch.tensor(
    [
        [1042.67560332],
        [1767.94018571],
        [1185.91587823],
        [6639.79069994],
        [883.56243405],
        [7843.49167037],
        [1637.09237995],
        [174.43791946],
        [181.69448751],
        [167.07485901],
        [7516.98198719],
    ]
).T


class Climplicit(torch.nn.Module, PyTorchModelHubMixin):
    def __init__(self, config: PretrainedConfig):
        super().__init__()
        self.config = config
        if type(config) is dict:
            self.config = PretrainedConfig().from_dict(config)

        self.location_encoder = SirenNet(
            dim_in=4,
            dim_hidden=512,
            dim_out=256,
            num_layers=16,
            dropout=False,
            h_siren=True,
            residual_connections=True,
        )
        
        self.pos_embedding = Direct(lon_min=-180, lon_max=180, lat_min=-90, lat_max=90)

        self.chelsa_regressor = torch.nn.Linear(256, 11)        

        self.return_chelsa = self.config.return_chelsa

    def forward(self, coordinates, month=None):
        # Apply the positional embedding
        loc = self.pos_embedding(coordinates)

        if month is None:
            res = []
            # Get the Climplicit embeddings for four months across the year
            for m in [3, 6, 9, 12]:
                month = torch.ones(len(coordinates)) * m
                loc_month = torch.concat(
                    [
                        loc,
                        torch.sin(month / 12 * torch.pi * 2).unsqueeze(dim=-1),
                        torch.cos(month / 12 * torch.pi * 2).unsqueeze(dim=-1),
                    ],
                    dim=-1,
                )
                x = self.location_encoder(loc_month)
                if self.return_chelsa:
                    x = self.chelsa_regressor(x)
                    x = x * CHELSA_STD + CHELSA_MEAN
                res.append(x)
            return torch.cat(res, dim=-1)

        # If we have a month
        # Append the month to the positional embedding
        loc_month = torch.concat(
            [
                loc,
                torch.sin(month / 12 * torch.pi * 2).unsqueeze(dim=-1),
                torch.cos(month / 12 * torch.pi * 2).unsqueeze(dim=-1),
            ],
            dim=-1,
        )
        # Return the Climplicit embedding
        x = self.location_encoder(loc_month)
        if self.return_chelsa:
            x = self.chelsa_regressor(x)
            x = x * CHELSA_STD + CHELSA_MEAN
        return x

    def __str__(self):
        docstring = """
CLIMPLICIT IMPLICITLY ENCODES GLOBAL CLIMATIC INFORMATION.

<<<<<<< HEAD
EXAMPLE USAGE:
=======
config: Dict
-> "return_chelsa": bool, defines whether the implicit embeddings
    or original CHELSA reconstructions should be returned by the forward pass.

Example usage:
>>>>>>> abcf85a9

import torch
from rshf.climplicit import Climplicit

model = Climplicit({"return_chelsa": False})

loc = [8.550155, 47.396702]  # Lon/Lat or our office
april = 4  # April
batchsize = 10

# Call with a month
month = torch.ones(batchsize) * april
print("Output shape with month:", model(torch.tensor([loc] * batchsize), month).shape)
# >>> Output shape with month: torch.Size([10, 256])

# Call without month
print("Output shape without month:", model(torch.tensor([loc] * batchsize)).shape)
# >>> Output shape without month: torch.Size([10, 1024])

# Return the CHELSA reconstruction instead of Climplicit embeddings
model = Climplicit({"return_chelsa": True})
print("Output shape of CHELSA reconstruction with month:", model(torch.tensor([loc] * batchsize), month).shape)
# >>> Output shape of CHELSA reconstruction with month: torch.Size([10, 11])

MODEL ARCHITECTURE:

"""
        docstring += super().__str__()
        return docstring

if __name__ == "__main__":
    print(Climplicit({"return_chelsa": False}))<|MERGE_RESOLUTION|>--- conflicted
+++ resolved
@@ -120,15 +120,11 @@
         docstring = """
 CLIMPLICIT IMPLICITLY ENCODES GLOBAL CLIMATIC INFORMATION.
 
-<<<<<<< HEAD
-EXAMPLE USAGE:
-=======
 config: Dict
 -> "return_chelsa": bool, defines whether the implicit embeddings
     or original CHELSA reconstructions should be returned by the forward pass.
 
-Example usage:
->>>>>>> abcf85a9
+EXAMPLE USAGE:
 
 import torch
 from rshf.climplicit import Climplicit
